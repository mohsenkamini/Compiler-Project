<<<<<<< HEAD
S -> Define S | Assign S | Unary S | Print S | Comment S
=======
S -> Define S | Print S | Comment S

>>>>>>> 5cc85caf

Define -> 
	"int"  Variable ";" |
	"bool" Variable ";"


Variable ->
	Identifier_A |
	Identifier_A "=" Value |
	Identifier_A "," Variable |
	Identifier_A "=" Value "," Variable


Value ->
	Boolean |
	Number_A


Digit ->
	0 | 1 | 2 | 3 | 4 | 5 | 6 | 7 | 8 | 9


Number_A ->
	Number_B |
	"-" Number_B


Number_B ->
	Digit |
	Digit Number_B


Boolean ->
	true |
	false


Identifier_A ->
	Alphabet |
	Alphabet Identifier_B


Identifier_B ->
	Digit |
	Alphabet | 
	Digit Identifier_B |
	Alphabet Identifier_B
<<<<<<< HEAD
    
=======

>>>>>>> 5cc85caf

Print ->
	"print(" Identifier_A ");"


Comment ->
	"/*" CommentBody


CommentBody ->
	"*/"
	Digit CommentBody |
<<<<<<< HEAD
	Alphabet CommentBody |


Assign -> Identifier_A AssignOperation Value ";"


AssignOperation -> "-=" | "+=" | "*=" | "/=" | "="


Value -> LogicalValue | ArithmeticValue


ArithmeticValue ->
    ArithmeticValue "+" Term |
    ArithmeticValue "-" Term | 
    Term


Term -> Term "*" Power |
        Term "%" Power |
        Term "/" Power | Power


Power -> Power "^" Factor | Factor


Factor -> Identifier_A | Number_A | "(" ArithmeticValue ")" | "-(" ArithmeticValue ")"


CompareOperation -> ">" | "<" | ">=" | "<=" | "=="


logicalValue -> 
    "(" logicalValue ")" |
    "true" |
    "false" |
    ArithmeticValue CompareOperation ArithmeticValue |
    logicalValue "and" logicalValue |
    logicalValue "or" logicalValue |

    
Unary ->
    Identifier_A "++" ";" |
    Identifier_A "--" ";" |
=======
	Alphabet CommentBody |
>>>>>>> 5cc85caf
<|MERGE_RESOLUTION|>--- conflicted
+++ resolved
@@ -1,9 +1,4 @@
-<<<<<<< HEAD
 S -> Define S | Assign S | Unary S | Print S | Comment S
-=======
-S -> Define S | Print S | Comment S
-
->>>>>>> 5cc85caf
 
 Define -> 
 	"int"  Variable ";" |
@@ -51,11 +46,7 @@
 	Alphabet | 
 	Digit Identifier_B |
 	Alphabet Identifier_B
-<<<<<<< HEAD
     
-=======
-
->>>>>>> 5cc85caf
 
 Print ->
 	"print(" Identifier_A ");"
@@ -68,7 +59,6 @@
 CommentBody ->
 	"*/"
 	Digit CommentBody |
-<<<<<<< HEAD
 	Alphabet CommentBody |
 
 
@@ -112,7 +102,4 @@
     
 Unary ->
     Identifier_A "++" ";" |
-    Identifier_A "--" ";" |
-=======
-	Alphabet CommentBody |
->>>>>>> 5cc85caf
+    Identifier_A "--" ";" |