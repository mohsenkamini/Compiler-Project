--- conflicted
+++ resolved
@@ -9,19 +9,15 @@
 {
 
 public:
-<<<<<<< HEAD
-	// Add error functions here like: static void SemiColonNotFound();
-	static void VariableExpected();
-	static void InvalidDataForExpectedDataType();	
-	static void ExpressionExpected();
-	static void EqualExpected();
-=======
 	static void LeftParenthesisExpected();
 	static void RightParenthesisExpected();
 	static void LeftBraceExpected();
 	static void RightBraceExpected();
 	static void UnexpectedToken(Token::TokenKind);
->>>>>>> 4dc96d45
+	static void VariableExpected();
+	static void InvalidDataForExpectedDataType();	
+	static void ExpressionExpected();
+	static void EqualExpected();
 };
 
 #endif