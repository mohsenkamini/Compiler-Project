#ifndef PARSER_H
#define PARSER_H
#include "Parser.h"
#include "Error.h"
#endif
Base *Parser::parse()
{
    llvm::SmallVector<Statement*> statements;
    while (!Tok.is(Token::eof)) {
        switch (Tok.getKind()) {
            case Token::KW_int:
            {
                llvm::SmallVector<DecStatement*> states = parseDefine();
                if (states.size() == 0){
				    return nullptr;
			    }
                while (states.size() > 0){
                    statements.push_back(states.back());
                    states.pop_back();
			    }
			    break;

            }
            case Token::KW_bool:
            {
                llvm::SmallVector<DecStatement*> states = parseDefine();
                if (states.size() == 0){
				    return nullptr;
			    }
                while (states.size() > 0){
                    statements.push_back(states.back());
                    states.pop_back();
			    }
			    break;
            }
            case Token::KW_identifier:
            {
                string name = Tok.getText();
                advance();
                if (!Tok.isOneOf(Token::plus_plus, Token::minus_minus)){
                    AssignStatement* assign = parseAssign(name);
                    statements.push_back(assign);
                }else{
                    // unary
                    // not implemented yet
                }

                break;
            }
        }
        return Base(statements);
    }
    return new Base(statements);
}
llvm::SmallVector<DecStatement*> Parser::parseDefine(){
    llvm::SmallVector<DecStatement*> states;
    while (!Tok.is(Token::semi_colon)){
        string name;
        Expression* value = nullptr;
        if (Tok.is(Token::identifier)){
            name = Tok.getText();
            advance();
        }
        else{
            Error::VariableExpected();
        }
        if (Tok.is(Token::equal)){
            advance();
            value = parseExpression();
            advance();
        } else if (Tok.is(Token::comma)){
            advance();
        } else if (Tok.is(Token::semi_colon)){
            break;
        } else{
            Error::VariableExpected();
        }
        DecStatement* state = new DecStatement(name, value);
        states.push_back(state);
    }
    return states;
}
Expression* Parser::parseExpression()
{
    Expression* expr;
    bool isFound = false;
	try{
        expr = parseIntExpression();
        isFound = true;
    }catch(...){
    }
    try{
        expr = parseLogicalExpression();
        isFound = true;
    }catch(...){
    }
    if (!isFound){
        Error::ExpressionExpected();
    }
	return expr;
}
Expression* Parser::parseLogicalExpression(){
    Expression* left = parseLogicalComparison();
	while (Tok.isOneOf(Token::KW_and, Token::KW_or))
	{
        BooleanOp::Operator Op;
        switch (Tok.getKind())
        {
            case Token::KW_and:
                Op = BooleanOp::And;
                break;
            case Token::KW_or:
                Op = BooleanOp::Or;
                break;
            default:
                break;
        }
        advance();
        Expression* Right = parseLogicalComparison();
        left = new BooleanOp(Op, left, Right);
	}
    return left;
}
Expression* Parser::parseLogicalComparison(){
    Expression* left = parseLogicalTerm();
    while (Tok.isOneOf(Token::equal_equal, Token::not_equal, token::less, token::less_equal, token::greater, token::greater_equal))
	{
        BooleanOp::Operator Op;
        switch (Tok.getKind())
        {
            case Token::equal_equal:
                Op = BooleanOp::Equal;
                break;
            case Token::not_equal:
                Op = BooleanOp::NotEqual;
                break;
            case Token::less:
                Op = BooleanOp::Less;
                break;
            case Token::less_equal:
                Op = BooleanOp::LessEqual;
                break;
            case Token::greater:
                Op = BooleanOp::Greater;
                break;
            case Token::greater_equal:
                Op = BooleanOp::GreaterEqual;
                break;
            default:
                break;
        }
        advance();
        Expression* Right = parseLogicalTerm();
        left = new BooleanOp(Op, left, Right);
	}
    return left;
}

Expression* Parser::parseLogicalTerm(){
    Expression* left = parseLogicalFactor();
    Expression* Res = nullptr;
    switch (Tok.getKind())
    {
        case Token::l_paren:
        {
            advance();
            Res = parseLogicalExpression();
            if (!consume(Token::r_paren))
                break;
        }
        case Token::KW_true:
        {
            Res = new Expression(true);
            advance();
            break;
        }
        case Token::KW_false:
        {
            Res = new Expression(false);
            advance();
            break;
        }
        case Token::number:
        {
            int number;
            Tok.getText().getAsInteger(10, number);
            Res = new Expression(number);
            advance();
            break;
        }
        case Token::identifier:
        {
            Res = new Variable(Tok.getText());
            advance();
            break;
        }
        default: // error handling
	    {
		Error::NumberVariableExpected();
	    }
    }
    return Res;
}
<<<<<<< HEAD
Expression* Parser::parseIntExpression(){
    Expression* Left = parseTerm();
	while (Tok.isOneOf(Token::plus, Token::minus))
	{
		BinaryOp::Operator Op =
			Tok.is(Token::plus) ? BinaryOp::Plus : BinaryOp::Minus;
		advance();
		Expression* Right = parseTerm();
		Left = new BinaryOp(Op, Left, Right);
	}
    return left;
}
Expression* Parser::parseTerm()
{
	Expression* Left = parsePower();
	while (Tok.isOneOf(Token::star, Token::slash, Token::mod))
	{
		BinaryOp::Operator Op =
			Tok.is(Token::star) ? BinaryOp::Mul : Tok.is(Token::slash) ? BinaryOp::Div : BinaryOp::Mod;
		advance();
		Expression* Right = parsePower();
		Left = new BinaryOp(Op, Left, Right);
	}
	return Left;
}
Expression* Parser::parsePower()
{
	Expression* Left = parseFactor();
	while (Tok.is(Token::power))
	{
		BinaryOp::Operator Op =
			BinaryOp::Pow;
		advance();
		Expression* Right = parseFactor();
		Left = new BinaryOp(Op, Left, Right);
	}
	return Left;
}
Expression* Parser::parseFactor()
{
	Expression* Res = nullptr;
	switch (Tok.getKind())
	{
	case Token::number:
	{
		int number;
		Tok.getText().getAsInteger(10, number);
		Res = new Expression(number);
		advance();
		break;
	}
	case Token::ident:
	{
		Res = new Expression(Tok.getText());
		advance();
		break;
	}
	case Token::l_paren:
	{
		advance();
		Res = parseExpr();
		if (!consume(Token::r_paren))
			break;
	}
	default: // error handling
	{
		Error::NumberVariableExpected();
	}

	}
	return Res;
}
AssignStatement* Parser::parseAssign(string name){
    string name;
    Expression* value = nullptr;
    if (Tok.is(Token::equal)){
        advance();
        value = parseExpression();
        advance();
    } else{
        Error::EqualExpected();
    }
    return new AssignStatement(name, value);
=======

Base *Parser::parseStatement()
{
    llvm::SmallVector<Statement *> statements;
    while (!Tok.is(Token::r_brace) && !Tok.is(Token::eof))
    {
        switch (Tok.getKind())
        {
        case Token::KW_if:
        {
            IfStatement *statement = parseIf();
            statements.push_back(statement);
            break;
        }
        default:
        {
            Error::UnexpectedToken(Tok.getKind());
        }
        }
    }
    return new Base(statements);
}

IfStatement *Parser::parseIf()
{
    advance();
    if (!Tok.is(Token::l_paren))
    {
        Error::LeftParenthesisExpected();
    }

    advance();
    Expression *condition = parseLogicalValue();

    if (!Tok.is(Token::r_paren))
    {
        Error::RightParenthesisExpected();
    }

    advance();
    if (!Tok.is(Token::l_brace))
    {
        Error::LeftBraceExpected();
    }
    Base *allIfStatements = parseStatement();
    if (!Tok.is(Token::r_brace))
    {
        Error::RightBraceExpected();
    }
    advance();

    // parse else if and else statements
    llvm::SmallVector<ElseIfStatement *> elseIfStatements;
    ElseStatement *elseStatement = nullptr;
    bool hasElseIf = false;
    bool hasElse = false;

    while (Tok.is(Token::KW_else))
    {
        advance();
        if (Tok.is(Token::KW_if))
        {
            IfStatement *ifStatement = parseIf();
            elseIfStatements.push_back(new ElseIfStatement(ifStatement));
            hasElseIf = true;
        }
        else if (Tok.is(Token::l_brace))
        {
            advance();
            Base *allElseStatements = parseStatement();
            if (!Tok.is(Token::r_brace))
            {
                Error::RightBraceExpected();
            }
            advance();
            elseStatement = new ElseStatement(allElseStatements, Statement::StatementType::Else);
            hasElse = true;
            break;
        }
        else
        {
            Error::RightBraceExpected();
        }
    }

    return new IfStatement(condition, allIfStatements->getStatements(), elseIfStatements, elseStatement, hasElseIf, hasElse, Statement::StatementType::If);
>>>>>>> 4dc96d45
}<|MERGE_RESOLUTION|>--- conflicted
+++ resolved
@@ -201,7 +201,6 @@
     }
     return Res;
 }
-<<<<<<< HEAD
 Expression* Parser::parseIntExpression(){
     Expression* Left = parseTerm();
 	while (Tok.isOneOf(Token::plus, Token::minus))
@@ -285,8 +284,7 @@
         Error::EqualExpected();
     }
     return new AssignStatement(name, value);
-=======
-
+}
 Base *Parser::parseStatement()
 {
     llvm::SmallVector<Statement *> statements;
@@ -372,5 +370,4 @@
     }
 
     return new IfStatement(condition, allIfStatements->getStatements(), elseIfStatements, elseStatement, hasElseIf, hasElse, Statement::StatementType::If);
->>>>>>> 4dc96d45
 }