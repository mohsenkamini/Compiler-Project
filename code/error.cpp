<<<<<<< HEAD
#include "error.h"

void Error::VariableExpected()
{
    cout << "Variable expected" << endl;
}

void Error::InvalidDataForExpectedDataType()
{
    cout << "Invalid data for expected data type" << endl;
}

void Error::ExpressionExpected()
{
    cout << "Expression expected" << endl;
}

void Error::EqualExpected()
{
    cout << "Equal expected" << endl;
=======
#include "Error.h"

void Error::LeftParenthesisExpected()
{
    cout << "Left parenthesis expected: '('\n";
    exit(3);
}

void Error::RightParenthesisExpected()
{
    cout << "Right parenthesis expected: ')'\n";
    exit(3);
}

void Error::LeftBraceExpected()
{
    cout << "Left brace expected: '{'\n";
    exit(3);
}

void Error::RightBraceExpected()
{
    cout << "Right brace expected: '}'\n";
    exit(3);
}

void Error::UnexpectedToken(Token::TokenKind kind)
{
    cout << "Unexpected token: " << kind.getText() << "\n";
    exit(3);
>>>>>>> 4dc96d45
}<|MERGE_RESOLUTION|>--- conflicted
+++ resolved
@@ -1,4 +1,3 @@
-<<<<<<< HEAD
 #include "error.h"
 
 void Error::VariableExpected()
@@ -19,8 +18,7 @@
 void Error::EqualExpected()
 {
     cout << "Equal expected" << endl;
-=======
-#include "Error.h"
+}
 
 void Error::LeftParenthesisExpected()
 {
@@ -50,5 +48,4 @@
 {
     cout << "Unexpected token: " << kind.getText() << "\n";
     exit(3);
->>>>>>> 4dc96d45
 }