--- conflicted
+++ resolved
@@ -1,16 +1,3 @@
-<<<<<<< HEAD
-int i = 3;
-int x = 2;
-int j = 5;
-while( i > 0 ){
-	i = i -1;
-	j = 3;
-	while(j >0){
-		print(x);
-		j = j -1;
-	}
-	
-=======
 int x = 0;
 int i, j;
 for (i = 1; i <= 5; i++) {
@@ -25,6 +12,5 @@
             x += i + j;
         }
     }
->>>>>>> 0fbd830c
 }
 print(x);